import uuid
from contextlib import asynccontextmanager

from authlib.integrations.starlette_client import OAuth
from authlib.oidc.core import UserInfo
from bs4 import BeautifulSoup
import json
import markdown
import time
import os
import sys
import logging
import aiohttp
import requests
import mimetypes
import shutil
import os
import inspect
import asyncio

from fastapi import FastAPI, Request, Depends, status, UploadFile, File, Form
from fastapi.staticfiles import StaticFiles
from fastapi.responses import JSONResponse
from fastapi import HTTPException
from fastapi.middleware.wsgi import WSGIMiddleware
from fastapi.middleware.cors import CORSMiddleware
from starlette.exceptions import HTTPException as StarletteHTTPException
from starlette.middleware.base import BaseHTTPMiddleware
from starlette.middleware.sessions import SessionMiddleware
from starlette.responses import StreamingResponse, Response, RedirectResponse


from apps.socket.main import app as socket_app
from apps.ollama.main import (
    app as ollama_app,
    OpenAIChatCompletionForm,
    get_all_models as get_ollama_models,
    generate_openai_chat_completion as generate_ollama_chat_completion,
)
from apps.openai.main import (
    app as openai_app,
    get_all_models as get_openai_models,
    generate_chat_completion as generate_openai_chat_completion,
)

from apps.audio.main import app as audio_app
from apps.images.main import app as images_app
from apps.rag.main import app as rag_app
from apps.webui.main import app as webui_app


from pydantic import BaseModel
from typing import List, Optional

<<<<<<< HEAD
from apps.webui.models.auths import Auths
from apps.webui.models.models import Models
from apps.webui.models.users import Users
from utils.misc import parse_duration
=======
from apps.webui.models.models import Models, ModelModel
from apps.webui.models.tools import Tools
from apps.webui.utils import load_toolkit_module_by_id


>>>>>>> 9928114c
from utils.utils import (
    get_admin_user,
    get_verified_user,
    get_current_user,
    get_http_authorization_cred,
    get_password_hash,
    create_token,
)
from utils.task import (
    title_generation_template,
    search_query_generation_template,
    tools_function_calling_generation_template,
)
from utils.misc import get_last_user_message, add_or_update_system_message

from apps.rag.utils import get_rag_context, rag_template

from config import (
    CONFIG_DATA,
    WEBUI_NAME,
    WEBUI_URL,
    WEBUI_AUTH,
    ENV,
    VERSION,
    CHANGELOG,
    FRONTEND_BUILD_DIR,
    CACHE_DIR,
    STATIC_DIR,
    ENABLE_OPENAI_API,
    ENABLE_OLLAMA_API,
    ENABLE_MODEL_FILTER,
    MODEL_FILTER_LIST,
    GLOBAL_LOG_LEVEL,
    SRC_LOG_LEVELS,
    WEBHOOK_URL,
    ENABLE_ADMIN_EXPORT,
    WEBUI_BUILD_HASH,
<<<<<<< HEAD
    OAUTH_PROVIDERS,
    ENABLE_OAUTH_SIGNUP,
    OAUTH_MERGE_ACCOUNTS_BY_EMAIL,
    WEBUI_SECRET_KEY,
    WEBUI_SESSION_COOKIE_SAME_SITE,
    WEBUI_SESSION_COOKIE_SECURE,
=======
    TASK_MODEL,
    TASK_MODEL_EXTERNAL,
    TITLE_GENERATION_PROMPT_TEMPLATE,
    SEARCH_QUERY_GENERATION_PROMPT_TEMPLATE,
    SEARCH_QUERY_PROMPT_LENGTH_THRESHOLD,
    TOOLS_FUNCTION_CALLING_PROMPT_TEMPLATE,
    AppConfig,
>>>>>>> 9928114c
)
from constants import ERROR_MESSAGES, WEBHOOK_MESSAGES
from utils.webhook import post_webhook

logging.basicConfig(stream=sys.stdout, level=GLOBAL_LOG_LEVEL)
log = logging.getLogger(__name__)
log.setLevel(SRC_LOG_LEVELS["MAIN"])


class SPAStaticFiles(StaticFiles):
    async def get_response(self, path: str, scope):
        try:
            return await super().get_response(path, scope)
        except (HTTPException, StarletteHTTPException) as ex:
            if ex.status_code == 404:
                return await super().get_response("index.html", scope)
            else:
                raise ex


print(
    rf"""
  ___                    __        __   _     _   _ ___ 
 / _ \ _ __   ___ _ __   \ \      / /__| |__ | | | |_ _|
| | | | '_ \ / _ \ '_ \   \ \ /\ / / _ \ '_ \| | | || | 
| |_| | |_) |  __/ | | |   \ V  V /  __/ |_) | |_| || | 
 \___/| .__/ \___|_| |_|    \_/\_/ \___|_.__/ \___/|___|
      |_|                                               

      
v{VERSION} - building the best open-source AI user interface.
{f"Commit: {WEBUI_BUILD_HASH}" if WEBUI_BUILD_HASH != "dev-build" else ""}
https://github.com/open-webui/open-webui
"""
)


@asynccontextmanager
async def lifespan(app: FastAPI):
    yield


app = FastAPI(
    docs_url="/docs" if ENV == "dev" else None, redoc_url=None, lifespan=lifespan
)

app.state.config = AppConfig()

app.state.config.ENABLE_OPENAI_API = ENABLE_OPENAI_API
app.state.config.ENABLE_OLLAMA_API = ENABLE_OLLAMA_API

app.state.config.ENABLE_MODEL_FILTER = ENABLE_MODEL_FILTER
app.state.config.MODEL_FILTER_LIST = MODEL_FILTER_LIST

app.state.config.WEBHOOK_URL = WEBHOOK_URL


app.state.config.TASK_MODEL = TASK_MODEL
app.state.config.TASK_MODEL_EXTERNAL = TASK_MODEL_EXTERNAL
app.state.config.TITLE_GENERATION_PROMPT_TEMPLATE = TITLE_GENERATION_PROMPT_TEMPLATE
app.state.config.SEARCH_QUERY_GENERATION_PROMPT_TEMPLATE = (
    SEARCH_QUERY_GENERATION_PROMPT_TEMPLATE
)
app.state.config.SEARCH_QUERY_PROMPT_LENGTH_THRESHOLD = (
    SEARCH_QUERY_PROMPT_LENGTH_THRESHOLD
)
app.state.config.TOOLS_FUNCTION_CALLING_PROMPT_TEMPLATE = (
    TOOLS_FUNCTION_CALLING_PROMPT_TEMPLATE
)

app.state.MODELS = {}

origins = ["*"]


async def get_function_call_response(messages, tool_id, template, task_model_id, user):
    tool = Tools.get_tool_by_id(tool_id)
    tools_specs = json.dumps(tool.specs, indent=2)
    content = tools_function_calling_generation_template(template, tools_specs)

    user_message = get_last_user_message(messages)
    prompt = (
        "History:\n"
        + "\n".join(
            [
                f"{message['role'].upper()}: \"\"\"{message['content']}\"\"\""
                for message in messages[::-1][:4]
            ]
        )
        + f"\nQuery: {user_message}"
    )

    print(prompt)

    payload = {
        "model": task_model_id,
        "messages": [
            {"role": "system", "content": content},
            {"role": "user", "content": f"Query: {prompt}"},
        ],
        "stream": False,
    }

    try:
        payload = filter_pipeline(payload, user)
    except Exception as e:
        raise e

    model = app.state.MODELS[task_model_id]

    response = None
    try:
        if model["owned_by"] == "ollama":
            response = await generate_ollama_chat_completion(
                OpenAIChatCompletionForm(**payload), user=user
            )
        else:
            response = await generate_openai_chat_completion(payload, user=user)

        content = None

        if hasattr(response, "body_iterator"):
            async for chunk in response.body_iterator:
                data = json.loads(chunk.decode("utf-8"))
                content = data["choices"][0]["message"]["content"]

            # Cleanup any remaining background tasks if necessary
            if response.background is not None:
                await response.background()
        else:
            content = response["choices"][0]["message"]["content"]

        # Parse the function response
        if content is not None:
            print(f"content: {content}")
            result = json.loads(content)
            print(result)

            # Call the function
            if "name" in result:
                if tool_id in webui_app.state.TOOLS:
                    toolkit_module = webui_app.state.TOOLS[tool_id]
                else:
                    toolkit_module = load_toolkit_module_by_id(tool_id)
                    webui_app.state.TOOLS[tool_id] = toolkit_module

                function = getattr(toolkit_module, result["name"])
                function_result = None
                try:
                    # Get the signature of the function
                    sig = inspect.signature(function)
                    # Check if '__user__' is a parameter of the function
                    if "__user__" in sig.parameters:
                        # Call the function with the '__user__' parameter included
                        function_result = function(
                            **{
                                **result["parameters"],
                                "__user__": {
                                    "id": user.id,
                                    "email": user.email,
                                    "name": user.name,
                                    "role": user.role,
                                },
                            }
                        )
                    else:
                        # Call the function without modifying the parameters
                        function_result = function(**result["parameters"])
                except Exception as e:
                    print(e)

                # Add the function result to the system prompt
                if function_result:
                    return function_result
    except Exception as e:
        print(f"Error: {e}")

    return None


class ChatCompletionMiddleware(BaseHTTPMiddleware):
    async def dispatch(self, request: Request, call_next):
        return_citations = False

        if request.method == "POST" and (
            "/ollama/api/chat" in request.url.path
            or "/chat/completions" in request.url.path
        ):
            log.debug(f"request.url.path: {request.url.path}")

            # Read the original request body
            body = await request.body()
            # Decode body to string
            body_str = body.decode("utf-8")
            # Parse string to JSON
            data = json.loads(body_str) if body_str else {}

            user = get_current_user(
                get_http_authorization_cred(request.headers.get("Authorization"))
            )

            # Remove the citations from the body
            return_citations = data.get("citations", False)
            if "citations" in data:
                del data["citations"]

            # Set the task model
            task_model_id = data["model"]
            if task_model_id not in app.state.MODELS:
                raise HTTPException(
                    status_code=status.HTTP_404_NOT_FOUND,
                    detail="Model not found",
                )

            # Check if the user has a custom task model
            # If the user has a custom task model, use that model
            if app.state.MODELS[task_model_id]["owned_by"] == "ollama":
                if (
                    app.state.config.TASK_MODEL
                    and app.state.config.TASK_MODEL in app.state.MODELS
                ):
                    task_model_id = app.state.config.TASK_MODEL
            else:
                if (
                    app.state.config.TASK_MODEL_EXTERNAL
                    and app.state.config.TASK_MODEL_EXTERNAL in app.state.MODELS
                ):
                    task_model_id = app.state.config.TASK_MODEL_EXTERNAL

            prompt = get_last_user_message(data["messages"])
            context = ""

            # If tool_ids field is present, call the functions
            if "tool_ids" in data:
                print(data["tool_ids"])
                for tool_id in data["tool_ids"]:
                    print(tool_id)
                    try:
                        response = await get_function_call_response(
                            messages=data["messages"],
                            tool_id=tool_id,
                            template=app.state.config.TOOLS_FUNCTION_CALLING_PROMPT_TEMPLATE,
                            task_model_id=task_model_id,
                            user=user,
                        )

                        if response:
                            context += ("\n" if context != "" else "") + response
                    except Exception as e:
                        print(f"Error: {e}")
                del data["tool_ids"]

                print(f"tool_context: {context}")

            # If docs field is present, generate RAG completions
            if "docs" in data:
                data = {**data}
                rag_context, citations = get_rag_context(
                    docs=data["docs"],
                    messages=data["messages"],
                    embedding_function=rag_app.state.EMBEDDING_FUNCTION,
                    k=rag_app.state.config.TOP_K,
                    reranking_function=rag_app.state.sentence_transformer_rf,
                    r=rag_app.state.config.RELEVANCE_THRESHOLD,
                    hybrid_search=rag_app.state.config.ENABLE_RAG_HYBRID_SEARCH,
                )

                if rag_context:
                    context += ("\n" if context != "" else "") + rag_context

                del data["docs"]

                log.debug(f"rag_context: {rag_context}, citations: {citations}")

            if context != "":
                system_prompt = rag_template(
                    rag_app.state.config.RAG_TEMPLATE, context, prompt
                )

                print(system_prompt)

                data["messages"] = add_or_update_system_message(
                    f"\n{system_prompt}", data["messages"]
                )

            modified_body_bytes = json.dumps(data).encode("utf-8")

            # Replace the request body with the modified one
            request._body = modified_body_bytes
            # Set custom header to ensure content-length matches new body length
            request.headers.__dict__["_list"] = [
                (b"content-length", str(len(modified_body_bytes)).encode("utf-8")),
                *[
                    (k, v)
                    for k, v in request.headers.raw
                    if k.lower() != b"content-length"
                ],
            ]

        response = await call_next(request)

        if return_citations:
            # Inject the citations into the response
            if isinstance(response, StreamingResponse):
                # If it's a streaming response, inject it as SSE event or NDJSON line
                content_type = response.headers.get("Content-Type")
                if "text/event-stream" in content_type:
                    return StreamingResponse(
                        self.openai_stream_wrapper(response.body_iterator, citations),
                    )
                if "application/x-ndjson" in content_type:
                    return StreamingResponse(
                        self.ollama_stream_wrapper(response.body_iterator, citations),
                    )

        return response

    async def _receive(self, body: bytes):
        return {"type": "http.request", "body": body, "more_body": False}

    async def openai_stream_wrapper(self, original_generator, citations):
        yield f"data: {json.dumps({'citations': citations})}\n\n"
        async for data in original_generator:
            yield data

    async def ollama_stream_wrapper(self, original_generator, citations):
        yield f"{json.dumps({'citations': citations})}\n"
        async for data in original_generator:
            yield data


app.add_middleware(ChatCompletionMiddleware)


def filter_pipeline(payload, user):
    user = {"id": user.id, "name": user.name, "role": user.role}
    model_id = payload["model"]
    filters = [
        model
        for model in app.state.MODELS.values()
        if "pipeline" in model
        and "type" in model["pipeline"]
        and model["pipeline"]["type"] == "filter"
        and (
            model["pipeline"]["pipelines"] == ["*"]
            or any(
                model_id == target_model_id
                for target_model_id in model["pipeline"]["pipelines"]
            )
        )
    ]
    sorted_filters = sorted(filters, key=lambda x: x["pipeline"]["priority"])

    model = app.state.MODELS[model_id]

    if "pipeline" in model:
        sorted_filters.append(model)

    for filter in sorted_filters:
        r = None
        try:
            urlIdx = filter["urlIdx"]

            url = openai_app.state.config.OPENAI_API_BASE_URLS[urlIdx]
            key = openai_app.state.config.OPENAI_API_KEYS[urlIdx]

            if key != "":
                headers = {"Authorization": f"Bearer {key}"}
                r = requests.post(
                    f"{url}/{filter['id']}/filter/inlet",
                    headers=headers,
                    json={
                        "user": user,
                        "body": payload,
                    },
                )

                r.raise_for_status()
                payload = r.json()
        except Exception as e:
            # Handle connection error here
            print(f"Connection error: {e}")

            if r is not None:
                try:
                    res = r.json()
                except:
                    pass
                if "detail" in res:
                    raise Exception(r.status_code, res["detail"])

            else:
                pass

    if "pipeline" not in app.state.MODELS[model_id]:
        if "chat_id" in payload:
            del payload["chat_id"]

        if "title" in payload:
            del payload["title"]

        if "task" in payload:
            del payload["task"]

    return payload


class PipelineMiddleware(BaseHTTPMiddleware):
    async def dispatch(self, request: Request, call_next):
        if request.method == "POST" and (
            "/ollama/api/chat" in request.url.path
            or "/chat/completions" in request.url.path
        ):
            log.debug(f"request.url.path: {request.url.path}")

            # Read the original request body
            body = await request.body()
            # Decode body to string
            body_str = body.decode("utf-8")
            # Parse string to JSON
            data = json.loads(body_str) if body_str else {}

            user = get_current_user(
                get_http_authorization_cred(request.headers.get("Authorization"))
            )

            try:
                data = filter_pipeline(data, user)
            except Exception as e:
                return JSONResponse(
                    status_code=e.args[0],
                    content={"detail": e.args[1]},
                )

            modified_body_bytes = json.dumps(data).encode("utf-8")
            # Replace the request body with the modified one
            request._body = modified_body_bytes
            # Set custom header to ensure content-length matches new body length
            request.headers.__dict__["_list"] = [
                (b"content-length", str(len(modified_body_bytes)).encode("utf-8")),
                *[
                    (k, v)
                    for k, v in request.headers.raw
                    if k.lower() != b"content-length"
                ],
            ]

        response = await call_next(request)
        return response

    async def _receive(self, body: bytes):
        return {"type": "http.request", "body": body, "more_body": False}


app.add_middleware(PipelineMiddleware)


app.add_middleware(
    CORSMiddleware,
    allow_origins=origins,
    allow_credentials=True,
    allow_methods=["*"],
    allow_headers=["*"],
)


@app.middleware("http")
async def check_url(request: Request, call_next):
    if len(app.state.MODELS) == 0:
        await get_all_models()
    else:
        pass

    start_time = int(time.time())
    response = await call_next(request)
    process_time = int(time.time()) - start_time
    response.headers["X-Process-Time"] = str(process_time)

    return response


@app.middleware("http")
async def update_embedding_function(request: Request, call_next):
    response = await call_next(request)
    if "/embedding/update" in request.url.path:
        webui_app.state.EMBEDDING_FUNCTION = rag_app.state.EMBEDDING_FUNCTION
    return response


app.mount("/ws", socket_app)


app.mount("/ollama", ollama_app)
app.mount("/openai", openai_app)

app.mount("/images/api/v1", images_app)
app.mount("/audio/api/v1", audio_app)
app.mount("/rag/api/v1", rag_app)

app.mount("/api/v1", webui_app)

webui_app.state.EMBEDDING_FUNCTION = rag_app.state.EMBEDDING_FUNCTION


async def get_all_models():
    openai_models = []
    ollama_models = []

    if app.state.config.ENABLE_OPENAI_API:
        openai_models = await get_openai_models()

        openai_models = openai_models["data"]

    if app.state.config.ENABLE_OLLAMA_API:
        ollama_models = await get_ollama_models()

        ollama_models = [
            {
                "id": model["model"],
                "name": model["name"],
                "object": "model",
                "created": int(time.time()),
                "owned_by": "ollama",
                "ollama": model,
            }
            for model in ollama_models["models"]
        ]

    models = openai_models + ollama_models
    custom_models = Models.get_all_models()

    for custom_model in custom_models:
        if custom_model.base_model_id == None:
            for model in models:
                if (
                    custom_model.id == model["id"]
                    or custom_model.id == model["id"].split(":")[0]
                ):
                    model["name"] = custom_model.name
                    model["info"] = custom_model.model_dump()
        else:
            owned_by = "openai"
            for model in models:
                if (
                    custom_model.base_model_id == model["id"]
                    or custom_model.base_model_id == model["id"].split(":")[0]
                ):
                    owned_by = model["owned_by"]
                    break

            models.append(
                {
                    "id": custom_model.id,
                    "name": custom_model.name,
                    "object": "model",
                    "created": custom_model.created_at,
                    "owned_by": owned_by,
                    "info": custom_model.model_dump(),
                    "preset": True,
                }
            )

    app.state.MODELS = {model["id"]: model for model in models}

    webui_app.state.MODELS = app.state.MODELS

    return models


@app.get("/api/models")
async def get_models(user=Depends(get_verified_user)):
    models = await get_all_models()

    # Filter out filter pipelines
    models = [
        model
        for model in models
        if "pipeline" not in model or model["pipeline"].get("type", None) != "filter"
    ]

    if app.state.config.ENABLE_MODEL_FILTER:
        if user.role == "user":
            models = list(
                filter(
                    lambda model: model["id"] in app.state.config.MODEL_FILTER_LIST,
                    models,
                )
            )
            return {"data": models}

    return {"data": models}


@app.get("/api/task/config")
async def get_task_config(user=Depends(get_verified_user)):
    return {
        "TASK_MODEL": app.state.config.TASK_MODEL,
        "TASK_MODEL_EXTERNAL": app.state.config.TASK_MODEL_EXTERNAL,
        "TITLE_GENERATION_PROMPT_TEMPLATE": app.state.config.TITLE_GENERATION_PROMPT_TEMPLATE,
        "SEARCH_QUERY_GENERATION_PROMPT_TEMPLATE": app.state.config.SEARCH_QUERY_GENERATION_PROMPT_TEMPLATE,
        "SEARCH_QUERY_PROMPT_LENGTH_THRESHOLD": app.state.config.SEARCH_QUERY_PROMPT_LENGTH_THRESHOLD,
        "TOOLS_FUNCTION_CALLING_PROMPT_TEMPLATE": app.state.config.TOOLS_FUNCTION_CALLING_PROMPT_TEMPLATE,
    }


class TaskConfigForm(BaseModel):
    TASK_MODEL: Optional[str]
    TASK_MODEL_EXTERNAL: Optional[str]
    TITLE_GENERATION_PROMPT_TEMPLATE: str
    SEARCH_QUERY_GENERATION_PROMPT_TEMPLATE: str
    SEARCH_QUERY_PROMPT_LENGTH_THRESHOLD: int
    TOOLS_FUNCTION_CALLING_PROMPT_TEMPLATE: str


@app.post("/api/task/config/update")
async def update_task_config(form_data: TaskConfigForm, user=Depends(get_admin_user)):
    app.state.config.TASK_MODEL = form_data.TASK_MODEL
    app.state.config.TASK_MODEL_EXTERNAL = form_data.TASK_MODEL_EXTERNAL
    app.state.config.TITLE_GENERATION_PROMPT_TEMPLATE = (
        form_data.TITLE_GENERATION_PROMPT_TEMPLATE
    )
    app.state.config.SEARCH_QUERY_GENERATION_PROMPT_TEMPLATE = (
        form_data.SEARCH_QUERY_GENERATION_PROMPT_TEMPLATE
    )
    app.state.config.SEARCH_QUERY_PROMPT_LENGTH_THRESHOLD = (
        form_data.SEARCH_QUERY_PROMPT_LENGTH_THRESHOLD
    )
    app.state.config.TOOLS_FUNCTION_CALLING_PROMPT_TEMPLATE = (
        form_data.TOOLS_FUNCTION_CALLING_PROMPT_TEMPLATE
    )

    return {
        "TASK_MODEL": app.state.config.TASK_MODEL,
        "TASK_MODEL_EXTERNAL": app.state.config.TASK_MODEL_EXTERNAL,
        "TITLE_GENERATION_PROMPT_TEMPLATE": app.state.config.TITLE_GENERATION_PROMPT_TEMPLATE,
        "SEARCH_QUERY_GENERATION_PROMPT_TEMPLATE": app.state.config.SEARCH_QUERY_GENERATION_PROMPT_TEMPLATE,
        "SEARCH_QUERY_PROMPT_LENGTH_THRESHOLD": app.state.config.SEARCH_QUERY_PROMPT_LENGTH_THRESHOLD,
        "TOOLS_FUNCTION_CALLING_PROMPT_TEMPLATE": app.state.config.TOOLS_FUNCTION_CALLING_PROMPT_TEMPLATE,
    }


@app.post("/api/task/title/completions")
async def generate_title(form_data: dict, user=Depends(get_verified_user)):
    print("generate_title")

    model_id = form_data["model"]
    if model_id not in app.state.MODELS:
        raise HTTPException(
            status_code=status.HTTP_404_NOT_FOUND,
            detail="Model not found",
        )

    # Check if the user has a custom task model
    # If the user has a custom task model, use that model
    if app.state.MODELS[model_id]["owned_by"] == "ollama":
        if app.state.config.TASK_MODEL:
            task_model_id = app.state.config.TASK_MODEL
            if task_model_id in app.state.MODELS:
                model_id = task_model_id
    else:
        if app.state.config.TASK_MODEL_EXTERNAL:
            task_model_id = app.state.config.TASK_MODEL_EXTERNAL
            if task_model_id in app.state.MODELS:
                model_id = task_model_id

    print(model_id)
    model = app.state.MODELS[model_id]

    template = app.state.config.TITLE_GENERATION_PROMPT_TEMPLATE

    content = title_generation_template(
        template, form_data["prompt"], user.model_dump()
    )

    payload = {
        "model": model_id,
        "messages": [{"role": "user", "content": content}],
        "stream": False,
        "max_tokens": 50,
        "chat_id": form_data.get("chat_id", None),
        "title": True,
    }

    print(payload)

    try:
        payload = filter_pipeline(payload, user)
    except Exception as e:
        return JSONResponse(
            status_code=e.args[0],
            content={"detail": e.args[1]},
        )

    if model["owned_by"] == "ollama":
        return await generate_ollama_chat_completion(
            OpenAIChatCompletionForm(**payload), user=user
        )
    else:
        return await generate_openai_chat_completion(payload, user=user)


@app.post("/api/task/query/completions")
async def generate_search_query(form_data: dict, user=Depends(get_verified_user)):
    print("generate_search_query")

    if len(form_data["prompt"]) < app.state.config.SEARCH_QUERY_PROMPT_LENGTH_THRESHOLD:
        raise HTTPException(
            status_code=status.HTTP_400_BAD_REQUEST,
            detail=f"Skip search query generation for short prompts (< {app.state.config.SEARCH_QUERY_PROMPT_LENGTH_THRESHOLD} characters)",
        )

    model_id = form_data["model"]
    if model_id not in app.state.MODELS:
        raise HTTPException(
            status_code=status.HTTP_404_NOT_FOUND,
            detail="Model not found",
        )

    # Check if the user has a custom task model
    # If the user has a custom task model, use that model
    if app.state.MODELS[model_id]["owned_by"] == "ollama":
        if app.state.config.TASK_MODEL:
            task_model_id = app.state.config.TASK_MODEL
            if task_model_id in app.state.MODELS:
                model_id = task_model_id
    else:
        if app.state.config.TASK_MODEL_EXTERNAL:
            task_model_id = app.state.config.TASK_MODEL_EXTERNAL
            if task_model_id in app.state.MODELS:
                model_id = task_model_id

    print(model_id)
    model = app.state.MODELS[model_id]

    template = app.state.config.SEARCH_QUERY_GENERATION_PROMPT_TEMPLATE

    content = search_query_generation_template(
        template, form_data["prompt"], user.model_dump()
    )

    payload = {
        "model": model_id,
        "messages": [{"role": "user", "content": content}],
        "stream": False,
        "max_tokens": 30,
        "task": True,
    }

    print(payload)

    try:
        payload = filter_pipeline(payload, user)
    except Exception as e:
        return JSONResponse(
            status_code=e.args[0],
            content={"detail": e.args[1]},
        )

    if model["owned_by"] == "ollama":
        return await generate_ollama_chat_completion(
            OpenAIChatCompletionForm(**payload), user=user
        )
    else:
        return await generate_openai_chat_completion(payload, user=user)


@app.post("/api/task/emoji/completions")
async def generate_emoji(form_data: dict, user=Depends(get_verified_user)):
    print("generate_emoji")

    model_id = form_data["model"]
    if model_id not in app.state.MODELS:
        raise HTTPException(
            status_code=status.HTTP_404_NOT_FOUND,
            detail="Model not found",
        )

    # Check if the user has a custom task model
    # If the user has a custom task model, use that model
    if app.state.MODELS[model_id]["owned_by"] == "ollama":
        if app.state.config.TASK_MODEL:
            task_model_id = app.state.config.TASK_MODEL
            if task_model_id in app.state.MODELS:
                model_id = task_model_id
    else:
        if app.state.config.TASK_MODEL_EXTERNAL:
            task_model_id = app.state.config.TASK_MODEL_EXTERNAL
            if task_model_id in app.state.MODELS:
                model_id = task_model_id

    print(model_id)
    model = app.state.MODELS[model_id]

    template = '''
Your task is to reflect the speaker's likely facial expression through a fitting emoji. Interpret emotions from the message and reflect their facial expression using fitting, diverse emojis (e.g., 😊, 😢, 😡, 😱).

Message: """{{prompt}}"""
'''

    content = title_generation_template(
        template, form_data["prompt"], user.model_dump()
    )

    payload = {
        "model": model_id,
        "messages": [{"role": "user", "content": content}],
        "stream": False,
        "max_tokens": 4,
        "chat_id": form_data.get("chat_id", None),
        "task": True,
    }

    print(payload)

    try:
        payload = filter_pipeline(payload, user)
    except Exception as e:
        return JSONResponse(
            status_code=e.args[0],
            content={"detail": e.args[1]},
        )

    if model["owned_by"] == "ollama":
        return await generate_ollama_chat_completion(
            OpenAIChatCompletionForm(**payload), user=user
        )
    else:
        return await generate_openai_chat_completion(payload, user=user)


@app.post("/api/task/tools/completions")
async def get_tools_function_calling(form_data: dict, user=Depends(get_verified_user)):
    print("get_tools_function_calling")

    model_id = form_data["model"]
    if model_id not in app.state.MODELS:
        raise HTTPException(
            status_code=status.HTTP_404_NOT_FOUND,
            detail="Model not found",
        )

    # Check if the user has a custom task model
    # If the user has a custom task model, use that model
    if app.state.MODELS[model_id]["owned_by"] == "ollama":
        if app.state.config.TASK_MODEL:
            task_model_id = app.state.config.TASK_MODEL
            if task_model_id in app.state.MODELS:
                model_id = task_model_id
    else:
        if app.state.config.TASK_MODEL_EXTERNAL:
            task_model_id = app.state.config.TASK_MODEL_EXTERNAL
            if task_model_id in app.state.MODELS:
                model_id = task_model_id

    print(model_id)
    template = app.state.config.TOOLS_FUNCTION_CALLING_PROMPT_TEMPLATE

    try:
        context = await get_function_call_response(
            form_data["messages"], form_data["tool_id"], template, model_id, user
        )
        return context
    except Exception as e:
        return JSONResponse(
            status_code=e.args[0],
            content={"detail": e.args[1]},
        )


@app.post("/api/chat/completions")
async def generate_chat_completions(form_data: dict, user=Depends(get_verified_user)):
    model_id = form_data["model"]
    if model_id not in app.state.MODELS:
        raise HTTPException(
            status_code=status.HTTP_404_NOT_FOUND,
            detail="Model not found",
        )

    model = app.state.MODELS[model_id]
    print(model)

    if model["owned_by"] == "ollama":
        return await generate_ollama_chat_completion(
            OpenAIChatCompletionForm(**form_data), user=user
        )
    else:
        return await generate_openai_chat_completion(form_data, user=user)


@app.post("/api/chat/completed")
async def chat_completed(form_data: dict, user=Depends(get_verified_user)):
    data = form_data
    model_id = data["model"]

    filters = [
        model
        for model in app.state.MODELS.values()
        if "pipeline" in model
        and "type" in model["pipeline"]
        and model["pipeline"]["type"] == "filter"
        and (
            model["pipeline"]["pipelines"] == ["*"]
            or any(
                model_id == target_model_id
                for target_model_id in model["pipeline"]["pipelines"]
            )
        )
    ]
    sorted_filters = sorted(filters, key=lambda x: x["pipeline"]["priority"])

    print(model_id)

    if model_id in app.state.MODELS:
        model = app.state.MODELS[model_id]
        if "pipeline" in model:
            sorted_filters = [model] + sorted_filters

    for filter in sorted_filters:
        r = None
        try:
            urlIdx = filter["urlIdx"]

            url = openai_app.state.config.OPENAI_API_BASE_URLS[urlIdx]
            key = openai_app.state.config.OPENAI_API_KEYS[urlIdx]

            if key != "":
                headers = {"Authorization": f"Bearer {key}"}
                r = requests.post(
                    f"{url}/{filter['id']}/filter/outlet",
                    headers=headers,
                    json={
                        "user": {"id": user.id, "name": user.name, "role": user.role},
                        "body": data,
                    },
                )

                r.raise_for_status()
                data = r.json()
        except Exception as e:
            # Handle connection error here
            print(f"Connection error: {e}")

            if r is not None:
                try:
                    res = r.json()
                    if "detail" in res:
                        return JSONResponse(
                            status_code=r.status_code,
                            content=res,
                        )
                except:
                    pass

            else:
                pass

    return data


@app.get("/api/pipelines/list")
async def get_pipelines_list(user=Depends(get_admin_user)):
    responses = await get_openai_models(raw=True)

    print(responses)
    urlIdxs = [
        idx
        for idx, response in enumerate(responses)
        if response != None and "pipelines" in response
    ]

    return {
        "data": [
            {
                "url": openai_app.state.config.OPENAI_API_BASE_URLS[urlIdx],
                "idx": urlIdx,
            }
            for urlIdx in urlIdxs
        ]
    }


@app.post("/api/pipelines/upload")
async def upload_pipeline(
    urlIdx: int = Form(...), file: UploadFile = File(...), user=Depends(get_admin_user)
):
    print("upload_pipeline", urlIdx, file.filename)
    # Check if the uploaded file is a python file
    if not file.filename.endswith(".py"):
        raise HTTPException(
            status_code=status.HTTP_400_BAD_REQUEST,
            detail="Only Python (.py) files are allowed.",
        )

    upload_folder = f"{CACHE_DIR}/pipelines"
    os.makedirs(upload_folder, exist_ok=True)
    file_path = os.path.join(upload_folder, file.filename)

    try:
        # Save the uploaded file
        with open(file_path, "wb") as buffer:
            shutil.copyfileobj(file.file, buffer)

        url = openai_app.state.config.OPENAI_API_BASE_URLS[urlIdx]
        key = openai_app.state.config.OPENAI_API_KEYS[urlIdx]

        headers = {"Authorization": f"Bearer {key}"}

        with open(file_path, "rb") as f:
            files = {"file": f}
            r = requests.post(f"{url}/pipelines/upload", headers=headers, files=files)

        r.raise_for_status()
        data = r.json()

        return {**data}
    except Exception as e:
        # Handle connection error here
        print(f"Connection error: {e}")

        detail = "Pipeline not found"
        if r is not None:
            try:
                res = r.json()
                if "detail" in res:
                    detail = res["detail"]
            except:
                pass

        raise HTTPException(
            status_code=(r.status_code if r is not None else status.HTTP_404_NOT_FOUND),
            detail=detail,
        )
    finally:
        # Ensure the file is deleted after the upload is completed or on failure
        if os.path.exists(file_path):
            os.remove(file_path)


class AddPipelineForm(BaseModel):
    url: str
    urlIdx: int


@app.post("/api/pipelines/add")
async def add_pipeline(form_data: AddPipelineForm, user=Depends(get_admin_user)):

    r = None
    try:
        urlIdx = form_data.urlIdx

        url = openai_app.state.config.OPENAI_API_BASE_URLS[urlIdx]
        key = openai_app.state.config.OPENAI_API_KEYS[urlIdx]

        headers = {"Authorization": f"Bearer {key}"}
        r = requests.post(
            f"{url}/pipelines/add", headers=headers, json={"url": form_data.url}
        )

        r.raise_for_status()
        data = r.json()

        return {**data}
    except Exception as e:
        # Handle connection error here
        print(f"Connection error: {e}")

        detail = "Pipeline not found"
        if r is not None:
            try:
                res = r.json()
                if "detail" in res:
                    detail = res["detail"]
            except:
                pass

        raise HTTPException(
            status_code=(r.status_code if r is not None else status.HTTP_404_NOT_FOUND),
            detail=detail,
        )


class DeletePipelineForm(BaseModel):
    id: str
    urlIdx: int


@app.delete("/api/pipelines/delete")
async def delete_pipeline(form_data: DeletePipelineForm, user=Depends(get_admin_user)):

    r = None
    try:
        urlIdx = form_data.urlIdx

        url = openai_app.state.config.OPENAI_API_BASE_URLS[urlIdx]
        key = openai_app.state.config.OPENAI_API_KEYS[urlIdx]

        headers = {"Authorization": f"Bearer {key}"}
        r = requests.delete(
            f"{url}/pipelines/delete", headers=headers, json={"id": form_data.id}
        )

        r.raise_for_status()
        data = r.json()

        return {**data}
    except Exception as e:
        # Handle connection error here
        print(f"Connection error: {e}")

        detail = "Pipeline not found"
        if r is not None:
            try:
                res = r.json()
                if "detail" in res:
                    detail = res["detail"]
            except:
                pass

        raise HTTPException(
            status_code=(r.status_code if r is not None else status.HTTP_404_NOT_FOUND),
            detail=detail,
        )


@app.get("/api/pipelines")
async def get_pipelines(urlIdx: Optional[int] = None, user=Depends(get_admin_user)):
    r = None
    try:
        urlIdx

        url = openai_app.state.config.OPENAI_API_BASE_URLS[urlIdx]
        key = openai_app.state.config.OPENAI_API_KEYS[urlIdx]

        headers = {"Authorization": f"Bearer {key}"}
        r = requests.get(f"{url}/pipelines", headers=headers)

        r.raise_for_status()
        data = r.json()

        return {**data}
    except Exception as e:
        # Handle connection error here
        print(f"Connection error: {e}")

        detail = "Pipeline not found"
        if r is not None:
            try:
                res = r.json()
                if "detail" in res:
                    detail = res["detail"]
            except:
                pass

        raise HTTPException(
            status_code=(r.status_code if r is not None else status.HTTP_404_NOT_FOUND),
            detail=detail,
        )


@app.get("/api/pipelines/{pipeline_id}/valves")
async def get_pipeline_valves(
    urlIdx: Optional[int], pipeline_id: str, user=Depends(get_admin_user)
):
    models = await get_all_models()
    r = None
    try:

        url = openai_app.state.config.OPENAI_API_BASE_URLS[urlIdx]
        key = openai_app.state.config.OPENAI_API_KEYS[urlIdx]

        headers = {"Authorization": f"Bearer {key}"}
        r = requests.get(f"{url}/{pipeline_id}/valves", headers=headers)

        r.raise_for_status()
        data = r.json()

        return {**data}
    except Exception as e:
        # Handle connection error here
        print(f"Connection error: {e}")

        detail = "Pipeline not found"

        if r is not None:
            try:
                res = r.json()
                if "detail" in res:
                    detail = res["detail"]
            except:
                pass

        raise HTTPException(
            status_code=(r.status_code if r is not None else status.HTTP_404_NOT_FOUND),
            detail=detail,
        )


@app.get("/api/pipelines/{pipeline_id}/valves/spec")
async def get_pipeline_valves_spec(
    urlIdx: Optional[int], pipeline_id: str, user=Depends(get_admin_user)
):
    models = await get_all_models()

    r = None
    try:
        url = openai_app.state.config.OPENAI_API_BASE_URLS[urlIdx]
        key = openai_app.state.config.OPENAI_API_KEYS[urlIdx]

        headers = {"Authorization": f"Bearer {key}"}
        r = requests.get(f"{url}/{pipeline_id}/valves/spec", headers=headers)

        r.raise_for_status()
        data = r.json()

        return {**data}
    except Exception as e:
        # Handle connection error here
        print(f"Connection error: {e}")

        detail = "Pipeline not found"
        if r is not None:
            try:
                res = r.json()
                if "detail" in res:
                    detail = res["detail"]
            except:
                pass

        raise HTTPException(
            status_code=(r.status_code if r is not None else status.HTTP_404_NOT_FOUND),
            detail=detail,
        )


@app.post("/api/pipelines/{pipeline_id}/valves/update")
async def update_pipeline_valves(
    urlIdx: Optional[int],
    pipeline_id: str,
    form_data: dict,
    user=Depends(get_admin_user),
):
    models = await get_all_models()

    r = None
    try:
        url = openai_app.state.config.OPENAI_API_BASE_URLS[urlIdx]
        key = openai_app.state.config.OPENAI_API_KEYS[urlIdx]

        headers = {"Authorization": f"Bearer {key}"}
        r = requests.post(
            f"{url}/{pipeline_id}/valves/update",
            headers=headers,
            json={**form_data},
        )

        r.raise_for_status()
        data = r.json()

        return {**data}
    except Exception as e:
        # Handle connection error here
        print(f"Connection error: {e}")

        detail = "Pipeline not found"

        if r is not None:
            try:
                res = r.json()
                if "detail" in res:
                    detail = res["detail"]
            except:
                pass

        raise HTTPException(
            status_code=(r.status_code if r is not None else status.HTTP_404_NOT_FOUND),
            detail=detail,
        )


@app.get("/api/config")
async def get_app_config():
    # Checking and Handling the Absence of 'ui' in CONFIG_DATA

    default_locale = "en-US"
    if "ui" in CONFIG_DATA:
        default_locale = CONFIG_DATA["ui"].get("default_locale", "en-US")

    # The Rest of the Function Now Uses the Variables Defined Above
    return {
        "status": True,
        "name": WEBUI_NAME,
        "version": VERSION,
        "default_locale": default_locale,
        "default_models": webui_app.state.config.DEFAULT_MODELS,
        "default_prompt_suggestions": webui_app.state.config.DEFAULT_PROMPT_SUGGESTIONS,
        "features": {
            "auth": WEBUI_AUTH,
            "auth_trusted_header": bool(webui_app.state.AUTH_TRUSTED_EMAIL_HEADER),
            "enable_signup": webui_app.state.config.ENABLE_SIGNUP,
            "enable_web_search": rag_app.state.config.ENABLE_RAG_WEB_SEARCH,
            "enable_image_generation": images_app.state.config.ENABLED,
            "enable_community_sharing": webui_app.state.config.ENABLE_COMMUNITY_SHARING,
            "enable_admin_export": ENABLE_ADMIN_EXPORT,
        },
<<<<<<< HEAD
        "oauth": {
            "providers": {
                name: config.get("name", name)
                for name, config in OAUTH_PROVIDERS.items()
            }
=======
        "audio": {
            "tts": {
                "engine": audio_app.state.config.TTS_ENGINE,
                "voice": audio_app.state.config.TTS_VOICE,
            },
            "stt": {
                "engine": audio_app.state.config.STT_ENGINE,
            },
>>>>>>> 9928114c
        },
    }


@app.get("/api/config/model/filter")
async def get_model_filter_config(user=Depends(get_admin_user)):
    return {
        "enabled": app.state.config.ENABLE_MODEL_FILTER,
        "models": app.state.config.MODEL_FILTER_LIST,
    }


class ModelFilterConfigForm(BaseModel):
    enabled: bool
    models: List[str]


@app.post("/api/config/model/filter")
async def update_model_filter_config(
    form_data: ModelFilterConfigForm, user=Depends(get_admin_user)
):
    app.state.config.ENABLE_MODEL_FILTER = form_data.enabled
    app.state.config.MODEL_FILTER_LIST = form_data.models

    return {
        "enabled": app.state.config.ENABLE_MODEL_FILTER,
        "models": app.state.config.MODEL_FILTER_LIST,
    }


@app.get("/api/webhook")
async def get_webhook_url(user=Depends(get_admin_user)):
    return {
        "url": app.state.config.WEBHOOK_URL,
    }


class UrlForm(BaseModel):
    url: str


@app.post("/api/webhook")
async def update_webhook_url(form_data: UrlForm, user=Depends(get_admin_user)):
    app.state.config.WEBHOOK_URL = form_data.url
    webui_app.state.WEBHOOK_URL = app.state.config.WEBHOOK_URL
    return {"url": app.state.config.WEBHOOK_URL}


@app.get("/api/version")
async def get_app_config():
    return {
        "version": VERSION,
    }


@app.get("/api/changelog")
async def get_app_changelog():
    return {key: CHANGELOG[key] for idx, key in enumerate(CHANGELOG) if idx < 5}


@app.get("/api/version/updates")
async def get_app_latest_release_version():
    try:
        async with aiohttp.ClientSession(trust_env=True) as session:
            async with session.get(
                "https://api.github.com/repos/open-webui/open-webui/releases/latest"
            ) as response:
                response.raise_for_status()
                data = await response.json()
                latest_version = data["tag_name"]

                return {"current": VERSION, "latest": latest_version[1:]}
    except aiohttp.ClientError as e:
        raise HTTPException(
            status_code=status.HTTP_503_SERVICE_UNAVAILABLE,
            detail=ERROR_MESSAGES.RATE_LIMIT_EXCEEDED,
        )


############################
# OAuth Login & Callback
############################

oauth = OAuth()

for provider_name, provider_config in OAUTH_PROVIDERS.items():
    oauth.register(
        name=provider_name,
        client_id=provider_config["client_id"],
        client_secret=provider_config["client_secret"],
        server_metadata_url=provider_config["server_metadata_url"],
        client_kwargs={
            "scope": provider_config["scope"],
        },
    )

# SessionMiddleware is used by authlib for oauth
if len(OAUTH_PROVIDERS) > 0:
    app.add_middleware(
        SessionMiddleware,
        secret_key=WEBUI_SECRET_KEY,
        session_cookie="oui-session",
        same_site=WEBUI_SESSION_COOKIE_SAME_SITE,
        https_only=WEBUI_SESSION_COOKIE_SECURE,
    )


@app.get("/oauth/{provider}/login")
async def oauth_login(provider: str, request: Request):
    if provider not in OAUTH_PROVIDERS:
        raise HTTPException(404)
    redirect_uri = request.url_for("oauth_callback", provider=provider)
    return await oauth.create_client(provider).authorize_redirect(request, redirect_uri)


@app.get("/oauth/{provider}/callback")
async def oauth_callback(provider: str, request: Request):
    if provider not in OAUTH_PROVIDERS:
        raise HTTPException(404)
    client = oauth.create_client(provider)
    try:
        token = await client.authorize_access_token(request)
    except Exception as e:
        log.error(f"OAuth callback error: {e}")
        raise HTTPException(400, detail=ERROR_MESSAGES.INVALID_CRED)
    user_data: UserInfo = token["userinfo"]

    sub = user_data.get("sub")
    if not sub:
        raise HTTPException(400, detail=ERROR_MESSAGES.INVALID_CRED)
    provider_sub = f"{provider}@{sub}"

    # Check if the user exists
    user = Users.get_user_by_oauth_sub(provider_sub)

    if not user:
        # If the user does not exist, check if merging is enabled
        if OAUTH_MERGE_ACCOUNTS_BY_EMAIL.value:
            # Check if the user exists by email
            email = user_data.get("email", "").lower()
            if not email:
                raise HTTPException(400, detail=ERROR_MESSAGES.INVALID_CRED)
            user = Users.get_user_by_email(user_data.get("email", "").lower(), True)
            if user:
                # Update the user with the new oauth sub
                Users.update_user_oauth_sub_by_id(user.id, provider_sub)

    if not user:
        # If the user does not exist, check if signups are enabled
        if ENABLE_OAUTH_SIGNUP.value:
            user = Auths.insert_new_auth(
                email=user_data.get("email", "").lower(),
                password=get_password_hash(
                    str(uuid.uuid4())
                ),  # Random password, not used
                name=user_data.get("name", "User"),
                profile_image_url=user_data.get("picture", "/user.png"),
                role=webui_app.state.config.DEFAULT_USER_ROLE,
                oauth_sub=provider_sub,
            )

            if webui_app.state.config.WEBHOOK_URL:
                post_webhook(
                    webui_app.state.config.WEBHOOK_URL,
                    WEBHOOK_MESSAGES.USER_SIGNUP(user.name),
                    {
                        "action": "signup",
                        "message": WEBHOOK_MESSAGES.USER_SIGNUP(user.name),
                        "user": user.model_dump_json(exclude_none=True),
                    },
                )
        else:
            raise HTTPException(400, detail=ERROR_MESSAGES.INVALID_CRED)

    jwt_token = create_token(
        data={"id": user.id},
        expires_delta=parse_duration(webui_app.state.config.JWT_EXPIRES_IN),
    )

    # Redirect back to the frontend with the JWT token
    redirect_url = f"{request.base_url}auth#token={jwt_token}"
    return RedirectResponse(url=redirect_url)


@app.get("/manifest.json")
async def get_manifest_json():
    return {
        "name": WEBUI_NAME,
        "short_name": WEBUI_NAME,
        "start_url": "/",
        "display": "standalone",
        "background_color": "#343541",
        "theme_color": "#343541",
        "orientation": "portrait-primary",
        "icons": [{"src": "/static/logo.png", "type": "image/png", "sizes": "500x500"}],
    }


@app.get("/opensearch.xml")
async def get_opensearch_xml():
    xml_content = rf"""
    <OpenSearchDescription xmlns="http://a9.com/-/spec/opensearch/1.1/" xmlns:moz="http://www.mozilla.org/2006/browser/search/">
    <ShortName>{WEBUI_NAME}</ShortName>
    <Description>Search {WEBUI_NAME}</Description>
    <InputEncoding>UTF-8</InputEncoding>
    <Image width="16" height="16" type="image/x-icon">{WEBUI_URL}/favicon.png</Image>
    <Url type="text/html" method="get" template="{WEBUI_URL}/?q={"{searchTerms}"}"/>
    <moz:SearchForm>{WEBUI_URL}</moz:SearchForm>
    </OpenSearchDescription>
    """
    return Response(content=xml_content, media_type="application/xml")


@app.get("/health")
async def healthcheck():
    return {"status": True}


app.mount("/static", StaticFiles(directory=STATIC_DIR), name="static")
app.mount("/cache", StaticFiles(directory=CACHE_DIR), name="cache")

if os.path.exists(FRONTEND_BUILD_DIR):
    mimetypes.add_type("text/javascript", ".js")
    app.mount(
        "/",
        SPAStaticFiles(directory=FRONTEND_BUILD_DIR, html=True),
        name="spa-static-files",
    )
else:
    log.warning(
        f"Frontend build directory not found at '{FRONTEND_BUILD_DIR}'. Serving API only."
    )<|MERGE_RESOLUTION|>--- conflicted
+++ resolved
@@ -52,18 +52,13 @@
 from pydantic import BaseModel
 from typing import List, Optional
 
-<<<<<<< HEAD
 from apps.webui.models.auths import Auths
-from apps.webui.models.models import Models
-from apps.webui.models.users import Users
-from utils.misc import parse_duration
-=======
 from apps.webui.models.models import Models, ModelModel
 from apps.webui.models.tools import Tools
+from apps.webui.models.users import Users
 from apps.webui.utils import load_toolkit_module_by_id
 
-
->>>>>>> 9928114c
+from utils.misc import parse_duration
 from utils.utils import (
     get_admin_user,
     get_verified_user,
@@ -101,22 +96,19 @@
     WEBHOOK_URL,
     ENABLE_ADMIN_EXPORT,
     WEBUI_BUILD_HASH,
-<<<<<<< HEAD
+    TASK_MODEL,
+    TASK_MODEL_EXTERNAL,
+    TITLE_GENERATION_PROMPT_TEMPLATE,
+    SEARCH_QUERY_GENERATION_PROMPT_TEMPLATE,
+    SEARCH_QUERY_PROMPT_LENGTH_THRESHOLD,
+    TOOLS_FUNCTION_CALLING_PROMPT_TEMPLATE,
     OAUTH_PROVIDERS,
     ENABLE_OAUTH_SIGNUP,
     OAUTH_MERGE_ACCOUNTS_BY_EMAIL,
     WEBUI_SECRET_KEY,
     WEBUI_SESSION_COOKIE_SAME_SITE,
     WEBUI_SESSION_COOKIE_SECURE,
-=======
-    TASK_MODEL,
-    TASK_MODEL_EXTERNAL,
-    TITLE_GENERATION_PROMPT_TEMPLATE,
-    SEARCH_QUERY_GENERATION_PROMPT_TEMPLATE,
-    SEARCH_QUERY_PROMPT_LENGTH_THRESHOLD,
-    TOOLS_FUNCTION_CALLING_PROMPT_TEMPLATE,
     AppConfig,
->>>>>>> 9928114c
 )
 from constants import ERROR_MESSAGES, WEBHOOK_MESSAGES
 from utils.webhook import post_webhook
@@ -1421,13 +1413,6 @@
             "enable_community_sharing": webui_app.state.config.ENABLE_COMMUNITY_SHARING,
             "enable_admin_export": ENABLE_ADMIN_EXPORT,
         },
-<<<<<<< HEAD
-        "oauth": {
-            "providers": {
-                name: config.get("name", name)
-                for name, config in OAUTH_PROVIDERS.items()
-            }
-=======
         "audio": {
             "tts": {
                 "engine": audio_app.state.config.TTS_ENGINE,
@@ -1436,7 +1421,12 @@
             "stt": {
                 "engine": audio_app.state.config.STT_ENGINE,
             },
->>>>>>> 9928114c
+        },
+        "oauth": {
+            "providers": {
+                name: config.get("name", name)
+                for name, config in OAUTH_PROVIDERS.items()
+            }
         },
     }
 
