{
	"name": "open-webui",
	"version": "0.1.124",
	"private": true,
	"scripts": {
		"dev": "vite dev --host",
		"build": "vite build",
		"preview": "vite preview",
		"check": "svelte-kit sync && svelte-check --tsconfig ./tsconfig.json",
		"check:watch": "svelte-kit sync && svelte-check --tsconfig ./tsconfig.json --watch",
		"lint": "npm run lint:frontend ; npm run lint:types ; npm run lint:backend",
		"lint:frontend": "eslint . --fix",
		"lint:types": "npm run check",
		"lint:backend": "pylint backend/",
		"format": "prettier --plugin-search-dir --write \"**/*.{js,ts,svelte,css,md,html,json}\"",
		"format:backend": "black . --exclude \"/venv/\"",
<<<<<<< HEAD
		"i18n:parse": "i18next --config i18next-parser.config.ts && prettier --write 'src/lib/i18n/**/*.{js,json}'",
		"cy:open": "cypress open",
		"test:frontend": "vitest"
=======
		"i18n:parse": "i18next --config i18next-parser.config.ts && prettier --write \"src/lib/i18n/**/*.{js,json}\"",
		"cy:open": "cypress open"
>>>>>>> 2290eefc
	},
	"devDependencies": {
		"@sveltejs/adapter-auto": "^2.0.0",
		"@sveltejs/adapter-static": "^2.0.3",
		"@sveltejs/kit": "^1.30.0",
		"@tailwindcss/typography": "^0.5.10",
		"@types/bun": "latest",
		"@typescript-eslint/eslint-plugin": "^6.17.0",
		"@typescript-eslint/parser": "^6.17.0",
		"autoprefixer": "^10.4.16",
		"cypress": "^13.8.1",
		"eslint": "^8.56.0",
		"eslint-config-prettier": "^8.5.0",
		"eslint-plugin-cypress": "^3.0.2",
		"eslint-plugin-svelte": "^2.30.0",
		"i18next-parser": "^8.13.0",
		"postcss": "^8.4.31",
		"prettier": "^2.8.0",
		"prettier-plugin-svelte": "^2.10.1",
		"svelte": "^4.0.5",
		"svelte-check": "^3.4.3",
		"svelte-confetti": "^1.3.2",
		"tailwindcss": "^3.3.3",
		"tslib": "^2.4.1",
		"typescript": "^5.0.0",
		"vite": "^4.4.2",
		"vitest": "^1.6.0"
	},
	"type": "module",
	"dependencies": {
		"@sveltejs/adapter-node": "^1.3.1",
		"async": "^3.2.5",
		"bits-ui": "^0.19.7",
		"dayjs": "^1.11.10",
		"eventsource-parser": "^1.1.2",
		"file-saver": "^2.0.5",
		"highlight.js": "^11.9.0",
		"i18next": "^23.10.0",
		"i18next-browser-languagedetector": "^7.2.0",
		"i18next-resources-to-backend": "^1.2.0",
		"idb": "^7.1.1",
		"js-sha256": "^0.10.1",
		"katex": "^0.16.9",
		"marked": "^9.1.0",
		"svelte-sonner": "^0.3.19",
		"tippy.js": "^6.3.7",
		"uuid": "^9.0.1"
	}
}<|MERGE_RESOLUTION|>--- conflicted
+++ resolved
@@ -14,14 +14,9 @@
 		"lint:backend": "pylint backend/",
 		"format": "prettier --plugin-search-dir --write \"**/*.{js,ts,svelte,css,md,html,json}\"",
 		"format:backend": "black . --exclude \"/venv/\"",
-<<<<<<< HEAD
-		"i18n:parse": "i18next --config i18next-parser.config.ts && prettier --write 'src/lib/i18n/**/*.{js,json}'",
+		"i18n:parse": "i18next --config i18next-parser.config.ts && prettier --write \"src/lib/i18n/**/*.{js,json}\"",
 		"cy:open": "cypress open",
 		"test:frontend": "vitest"
-=======
-		"i18n:parse": "i18next --config i18next-parser.config.ts && prettier --write \"src/lib/i18n/**/*.{js,json}\"",
-		"cy:open": "cypress open"
->>>>>>> 2290eefc
 	},
 	"devDependencies": {
 		"@sveltejs/adapter-auto": "^2.0.0",
