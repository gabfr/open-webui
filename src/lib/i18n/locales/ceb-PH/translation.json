--- conflicted
+++ resolved
@@ -3,31 +3,19 @@
 	"(Beta)": "(Beta)",
 	"(e.g. `sh webui.sh --api`)": "(pananglitan `sh webui.sh --api`)",
 	"(latest)": "",
-<<<<<<< HEAD
-	"{{modelName}} is thinking...": "{{modelName}} hunahunaa...",
-	"{{user}}'s Chats": "",
-	"{{webUIName}} Backend Required": "Backend {{webUIName}} gikinahanglan",
-	"A task model is used when performing tasks such as generating titles for chats and web search queries": "",
-=======
 	"{{ models }}": "",
 	"{{ owner }}: You cannot delete a base model": "",
 	"{{modelName}} is thinking...": "{{modelName}} hunahunaa...",
 	"{{user}}'s Chats": "",
 	"{{webUIName}} Backend Required": "Backend {{webUIName}} gikinahanglan",
->>>>>>> e9c8341d
+	"A task model is used when performing tasks such as generating titles for chats and web search queries": "",
 	"a user": "usa ka user",
 	"About": "Mahitungod sa",
 	"Account": "Account",
 	"Accurate information": "",
 	"Add": "",
-<<<<<<< HEAD
-	"Add a model": "Pagdugang ug template",
-	"Add a model tag name": "Pagdugang usa ka ngalan sa tag alang sa template",
-	"Add a short description about what this modelfile does": "Pagdugang usa ka mubo nga paghulagway kung unsa ang gibuhat sa kini nga template file",
-=======
 	"Add a model id": "",
 	"Add a short description about what this model does": "",
->>>>>>> e9c8341d
 	"Add a short title for this prompt": "Pagdugang og usa ka mubo nga titulo alang niini nga prompt",
 	"Add a tag": "Pagdugang og tag",
 	"Add custom prompt": "Pagdugang og custom prompt",
@@ -43,10 +31,7 @@
 	"Admin Panel": "Admin Panel",
 	"Admin Settings": "Mga setting sa administratibo",
 	"Advanced Parameters": "advanced settings",
-<<<<<<< HEAD
-=======
 	"Advanced Params": "",
->>>>>>> e9c8341d
 	"all": "tanan",
 	"All Documents": "",
 	"All Users": "Ang tanan nga mga tiggamit",
@@ -61,10 +46,6 @@
 	"API Key": "yawe sa API",
 	"API Key created.": "",
 	"API keys": "",
-<<<<<<< HEAD
-	"API RPM": "RPM API",
-=======
->>>>>>> e9c8341d
 	"April": "",
 	"Archive": "",
 	"Archived Chats": "pagrekord sa chat",
@@ -81,21 +62,12 @@
 	"available!": "magamit!",
 	"Back": "Balik",
 	"Bad Response": "",
-<<<<<<< HEAD
-	"before": "",
-	"Being lazy": "",
-	"Builder Mode": "Mode sa Magtutukod",
-	"Bypass SSL verification for Websites": "",
-	"Cancel": "Pagkanselar",
-	"Categories": "Mga kategoriya",
-=======
 	"Base Model (From)": "",
 	"before": "",
 	"Being lazy": "",
 	"Bypass SSL verification for Websites": "",
 	"Cancel": "Pagkanselar",
 	"Capabilities": "",
->>>>>>> e9c8341d
 	"Change Password": "Usba ang password",
 	"Chat": "Panaghisgot",
 	"Chat Bubble UI": "",
@@ -113,10 +85,6 @@
 	"Citation": "Mga kinutlo",
 	"Click here for help.": "I-klik dinhi alang sa tabang.",
 	"Click here to": "",
-<<<<<<< HEAD
-	"Click here to check other modelfiles.": "Pag-klik dinhi aron susihon ang ubang mga file sa template.",
-=======
->>>>>>> e9c8341d
 	"Click here to select": "I-klik dinhi aron makapili",
 	"Click here to select a csv file.": "",
 	"Click here to select documents.": "Pag-klik dinhi aron mapili ang mga dokumento.",
@@ -141,11 +109,7 @@
 	"Copy Link": "",
 	"Copying to clipboard was successful!": "Ang pagkopya sa clipboard malampuson!",
 	"Create a concise, 3-5 word phrase as a header for the following query, strictly adhering to the 3-5 word limit and avoiding the use of the word 'title':": "Paghimo og mugbo nga 3-5 ka pulong nga sentence isip usa ka ulohan alang sa mosunod nga pangutana, hugot nga pagsunod sa 3-5 ka pulong nga limitasyon ug paglikay sa paggamit sa pulong nga 'titulo':",
-<<<<<<< HEAD
-	"Create a modelfile": "Paghimo ug template file",
-=======
 	"Create a model": "",
->>>>>>> e9c8341d
 	"Create Account": "Paghimo og account",
 	"Create new key": "",
 	"Create new secret key": "",
@@ -154,11 +118,7 @@
 	"Current Model": "Kasamtangang modelo",
 	"Current Password": "Kasamtangang Password",
 	"Custom": "Custom",
-<<<<<<< HEAD
-	"Customize Ollama models for a specific purpose": "Ipasibo ang mga template sa Ollama alang sa usa ka piho nga katuyoan",
-=======
 	"Customize models for a specific purpose": "",
->>>>>>> e9c8341d
 	"Dark": "Ngitngit",
 	"Dashboard": "",
 	"Database": "Database",
@@ -179,19 +139,11 @@
 	"delete this link": "",
 	"Delete User": "",
 	"Deleted {{deleteModelTag}}": "{{deleteModelTag}} gipapas",
-<<<<<<< HEAD
-	"Deleted {{tagName}}": "",
-	"Description": "Deskripsyon",
-	"Didn't fully follow instructions": "",
-	"Disabled": "Nabaldado",
-	"Discover a modelfile": "Pagdiskobre ug template file",
-=======
 	"Deleted {{name}}": "",
 	"Description": "Deskripsyon",
 	"Didn't fully follow instructions": "",
 	"Disabled": "Nabaldado",
 	"Discover a model": "",
->>>>>>> e9c8341d
 	"Discover a prompt": "Pagkaplag usa ka prompt",
 	"Discover, download, and explore custom prompts": "Pagdiskubre, pag-download ug pagsuhid sa mga naandan nga pag-aghat",
 	"Discover, download, and explore model presets": "Pagdiskobre, pag-download, ug pagsuhid sa mga preset sa template",
@@ -225,14 +177,6 @@
 	"Enter Chunk Size": "Isulod ang block size",
 	"Enter Image Size (e.g. 512x512)": "Pagsulod sa gidak-on sa hulagway (pananglitan 512x512)",
 	"Enter language codes": "",
-<<<<<<< HEAD
-	"Enter LiteLLM API Base URL (litellm_params.api_base)": "Pagsulod sa LiteLLM API base URL (litelm_params.api_base)",
-	"Enter LiteLLM API Key (litellm_params.api_key)": "Isulod ang LiteLLM API key (litelm_params.api_key)",
-	"Enter LiteLLM API RPM (litellm_params.rpm)": "Isulod ang LiteLLM API RPM (litelm_params.rpm)",
-	"Enter LiteLLM Model (litellm_params.model)": "Pagsulod sa LiteLLM nga modelo (litelm_params.model)",
-	"Enter Max Tokens (litellm_params.max_tokens)": "Pagsulod sa max nga gidaghanon sa mga token (litelm_params.max_tokens)",
-=======
->>>>>>> e9c8341d
 	"Enter model tag (e.g. {{modelTag}})": "Pagsulod sa template tag (e.g. {{modelTag}})",
 	"Enter Number of Steps (e.g. 50)": "Pagsulod sa gidaghanon sa mga lakang (e.g. 50)",
 	"Enter Score": "",
@@ -248,11 +192,7 @@
 	"Export All Chats (All Users)": "I-export ang tanan nga mga chat (Tanan nga tiggamit)",
 	"Export Chats": "I-export ang mga chat",
 	"Export Documents Mapping": "I-export ang pagmapa sa dokumento",
-<<<<<<< HEAD
-	"Export Modelfiles": "I-export ang mga file sa modelo",
-=======
 	"Export Models": "",
->>>>>>> e9c8341d
 	"Export Prompts": "Export prompts",
 	"Failed to create API Key.": "",
 	"Failed to read clipboard contents": "Napakyas sa pagbasa sa sulod sa clipboard",
@@ -265,18 +205,11 @@
 	"Focus chat input": "Pag-focus sa entry sa diskusyon",
 	"Followed instructions perfectly": "",
 	"Format your variables using square brackets like this:": "I-format ang imong mga variable gamit ang square brackets sama niini:",
-<<<<<<< HEAD
-	"From (Base Model)": "Gikan sa (Basic nga modelo)",
+	"Frequencey Penalty": "",
 	"Full Screen Mode": "Full screen mode",
 	"General": "Heneral",
 	"General Settings": "kinatibuk-ang mga setting",
 	"Generating search query": "",
-=======
-	"Frequencey Penalty": "",
-	"Full Screen Mode": "Full screen mode",
-	"General": "Heneral",
-	"General Settings": "kinatibuk-ang mga setting",
->>>>>>> e9c8341d
 	"Generation Info": "",
 	"Good Response": "",
 	"h:mm a": "",
@@ -284,10 +217,6 @@
 	"Hello, {{name}}": "Maayong buntag, {{name}}",
 	"Help": "",
 	"Hide": "Tagoa",
-<<<<<<< HEAD
-	"Hide Additional Params": "Tagoa ang dugang nga mga setting",
-=======
->>>>>>> e9c8341d
 	"How can I help you today?": "Unsaon nako pagtabang kanimo karon?",
 	"Hybrid Search": "",
 	"Image Generation (Experimental)": "Pagmugna og hulagway (Eksperimento)",
@@ -296,11 +225,7 @@
 	"Images": "Mga hulagway",
 	"Import Chats": "Import nga mga chat",
 	"Import Documents Mapping": "Import nga pagmapa sa dokumento",
-<<<<<<< HEAD
-	"Import Modelfiles": "Import nga mga file sa modelo",
-=======
 	"Import Models": "",
->>>>>>> e9c8341d
 	"Import Prompts": "Import prompt",
 	"Include `--api` flag when running stable-diffusion-webui": "Iapil ang `--api` nga bandila kung nagdagan nga stable-diffusion-webui",
 	"Input commands": "Pagsulod sa input commands",
@@ -309,10 +234,7 @@
 	"January": "",
 	"join our Discord for help.": "Apil sa among Discord alang sa tabang.",
 	"JSON": "JSON",
-<<<<<<< HEAD
-=======
 	"JSON Preview": "",
->>>>>>> e9c8341d
 	"July": "",
 	"June": "",
 	"JWT Expiration": "Pag-expire sa JWT",
@@ -327,18 +249,10 @@
 	"LTR": "",
 	"Made by OpenWebUI Community": "Gihimo sa komunidad sa OpenWebUI",
 	"Make sure to enclose them with": "Siguruha nga palibutan sila",
-<<<<<<< HEAD
-	"Manage LiteLLM Models": "Pagdumala sa mga modelo sa LiteLLM",
-	"Manage Models": "Pagdumala sa mga templates",
-	"Manage Ollama Models": "Pagdumala sa mga modelo sa Ollama",
-	"March": "",
-	"Max Tokens": "Maximum nga mga token",
-=======
 	"Manage Models": "Pagdumala sa mga templates",
 	"Manage Ollama Models": "Pagdumala sa mga modelo sa Ollama",
 	"March": "",
 	"Max Tokens (num_predict)": "",
->>>>>>> e9c8341d
 	"Maximum of 3 models can be downloaded simultaneously. Please try again later.": "Ang labing taas nga 3 nga mga disenyo mahimong ma-download nga dungan. ",
 	"May": "",
 	"Memories accessible by LLMs will be shown here.": "",
@@ -353,19 +267,6 @@
 	"Model '{{modelName}}' has been successfully downloaded.": "Ang modelo'{{modelName}}' malampuson nga na-download.",
 	"Model '{{modelTag}}' is already in queue for downloading.": "Ang modelo'{{modelTag}}' naa na sa pila para ma-download.",
 	"Model {{modelId}} not found": "Modelo {{modelId}} wala makit-an",
-<<<<<<< HEAD
-	"Model {{modelName}} already exists.": "Ang modelo {{modelName}} Anaa na.",
-	"Model filesystem path detected. Model shortname is required for update, cannot continue.": "",
-	"Model Name": "Ngalan sa Modelo",
-	"Model not selected": "Wala gipili ang modelo",
-	"Model Tag Name": "Ngalan sa tag sa modelo",
-	"Model Whitelisting": "Whitelist sa modelo",
-	"Model(s) Whitelisted": "Gi-whitelist nga (mga) modelo",
-	"Modelfile": "File sa template",
-	"Modelfile Advanced Settings": "Advanced nga template file setting",
-	"Modelfile Content": "Mga sulod sa template file",
-	"Modelfiles": "Mga file sa modelo",
-=======
 	"Model {{modelName}} is not vision capable": "",
 	"Model filesystem path detected. Model shortname is required for update, cannot continue.": "",
 	"Model ID": "",
@@ -374,13 +275,11 @@
 	"Model Whitelisting": "Whitelist sa modelo",
 	"Model(s) Whitelisted": "Gi-whitelist nga (mga) modelo",
 	"Modelfile Content": "Mga sulod sa template file",
->>>>>>> e9c8341d
 	"Models": "Mga modelo",
 	"More": "",
 	"Name": "Ngalan",
 	"Name Tag": "Tag sa ngalan",
-<<<<<<< HEAD
-	"Name your modelfile": "Ngalan ang imong template file",
+	"Name your model": "",
 	"New Chat": "Bag-ong diskusyon",
 	"New Password": "Bag-ong Password",
 	"No results found": "",
@@ -388,16 +287,6 @@
 	"No search results found": "",
 	"No source available": "Walay tinubdan nga anaa",
 	"Not factually correct": "",
-	"Not sure what to add?": "Dili sigurado kung unsa ang idugang?",
-	"Not sure what to write? Switch to": "Dili sigurado kung unsa ang isulat? ",
-=======
-	"Name your model": "",
-	"New Chat": "Bag-ong diskusyon",
-	"New Password": "Bag-ong Password",
-	"No results found": "",
-	"No source available": "Walay tinubdan nga anaa",
-	"Not factually correct": "",
->>>>>>> e9c8341d
 	"Note: If you set a minimum score, the search will only return documents with a score greater than or equal to the minimum score.": "",
 	"Notifications": "Mga pahibalo sa desktop",
 	"November": "",
@@ -426,10 +315,6 @@
 	"or": "O",
 	"Other": "",
 	"Overview": "",
-<<<<<<< HEAD
-	"Parameters": "Mga setting",
-=======
->>>>>>> e9c8341d
 	"Password": "Password",
 	"PDF document (.pdf)": "",
 	"PDF Extract Images (OCR)": "PDF Image Extraction (OCR)",
@@ -449,15 +334,8 @@
 	"Prompts": "Mga aghat",
 	"Pull \"{{searchValue}}\" from Ollama.com": "",
 	"Pull a model from Ollama.com": "Pagkuha ug template gikan sa Ollama.com",
-<<<<<<< HEAD
-	"Pull Progress": "Pag-uswag sa pag-download",
 	"Query Params": "Mga parameter sa pangutana",
 	"RAG Template": "RAG nga modelo",
-	"Raw Format": "Hilaw nga pormat",
-=======
-	"Query Params": "Mga parameter sa pangutana",
-	"RAG Template": "RAG nga modelo",
->>>>>>> e9c8341d
 	"Read Aloud": "",
 	"Record voice": "Irekord ang tingog",
 	"Redirecting you to OpenWebUI Community": "Gi-redirect ka sa komunidad sa OpenWebUI",
@@ -468,10 +346,6 @@
 	"Remove Model": "",
 	"Rename": "",
 	"Repeat Last N": "Balika ang katapusang N",
-<<<<<<< HEAD
-	"Repeat Penalty": "Balika ang silot",
-=======
->>>>>>> e9c8341d
 	"Request Mode": "Query mode",
 	"Reranking Model": "",
 	"Reranking model disabled": "",
@@ -493,26 +367,17 @@
 	"Search a model": "",
 	"Search Documents": "Pangitaa ang mga dokumento",
 	"Search Prompts": "Pangitaa ang mga prompt",
-<<<<<<< HEAD
 	"Search Results": "",
 	"Searching the web for '{{searchQuery}}'": "",
 	"See readme.md for instructions": "Tan-awa ang readme.md alang sa mga panudlo",
 	"See what's new": "Tan-awa unsay bag-o",
 	"Seed": "Binhi",
-=======
-	"See readme.md for instructions": "Tan-awa ang readme.md alang sa mga panudlo",
-	"See what's new": "Tan-awa unsay bag-o",
-	"Seed": "Binhi",
 	"Select a base model": "",
->>>>>>> e9c8341d
 	"Select a mode": "Pagpili og mode",
 	"Select a model": "Pagpili og modelo",
 	"Select an Ollama instance": "Pagpili usa ka pananglitan sa Ollama",
 	"Select model": "Pagpili og modelo",
-<<<<<<< HEAD
-=======
 	"Selected model(s) do not support image inputs": "",
->>>>>>> e9c8341d
 	"Send": "",
 	"Send a Message": "Magpadala ug mensahe",
 	"Send message": "Magpadala ug mensahe",
@@ -525,11 +390,7 @@
 	"Set Model": "I-configure ang template",
 	"Set reranking model (e.g. {{model}})": "",
 	"Set Steps": "Ipasabot ang mga lakang",
-<<<<<<< HEAD
 	"Set Task Model": "",
-=======
-	"Set Title Auto-Generation Model": "Itakda ang awtomatik nga template sa paghimo sa titulo",
->>>>>>> e9c8341d
 	"Set Voice": "Ibutang ang tingog",
 	"Settings": "Mga setting",
 	"Settings saved successfully!": "Malampuson nga na-save ang mga setting!",
@@ -538,10 +399,6 @@
 	"Share to OpenWebUI Community": "Ipakigbahin sa komunidad sa OpenWebUI",
 	"short-summary": "mubo nga summary",
 	"Show": "Pagpakita",
-<<<<<<< HEAD
-	"Show Additional Params": "Ipakita ang dugang nga mga setting",
-=======
->>>>>>> e9c8341d
 	"Show shortcuts": "Ipakita ang mga shortcut",
 	"Showcased creativity": "",
 	"sidebar": "lateral bar",
@@ -560,10 +417,6 @@
 	"Success": "Kalampusan",
 	"Successfully updated.": "Malampuson nga na-update.",
 	"Suggested": "",
-<<<<<<< HEAD
-	"Sync All": "I-synchronize ang tanan",
-=======
->>>>>>> e9c8341d
 	"System": "Sistema",
 	"System Prompt": "Madasig nga Sistema",
 	"Tags": "Mga tag",
@@ -620,11 +473,8 @@
 	"Web": "Web",
 	"Web Loader Settings": "",
 	"Web Params": "",
-<<<<<<< HEAD
 	"Web Search Disabled": "",
 	"Web Search Enabled": "",
-=======
->>>>>>> e9c8341d
 	"Webhook URL": "",
 	"WebUI Add-ons": "Mga add-on sa WebUI",
 	"WebUI Settings": "Mga Setting sa WebUI",
@@ -637,10 +487,7 @@
 	"Write a summary in 50 words that summarizes [topic or keyword].": "Pagsulat og 50 ka pulong nga summary nga nagsumaryo [topic o keyword].",
 	"Yesterday": "",
 	"You": "",
-<<<<<<< HEAD
-=======
 	"You cannot clone a base model": "",
->>>>>>> e9c8341d
 	"You have no archived conversations.": "",
 	"You have shared this chat": "",
 	"You're a helpful assistant.": "Usa ka ka mapuslanon nga katabang",
